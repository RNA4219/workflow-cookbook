--- conflicted
+++ resolved
@@ -90,17 +90,13 @@
 2. **Birdseye 同期**: `docs/birdseye/index.json` から対象ファイル±2 hop のノードIDと役割を取得し、必要な `docs/birdseye/caps/*.json` を取り込み、各節に `node_id` と `role` を差し込む。これにより GUARDRAILS の `plan` 出力要件（ノードID明示）を満たす初期データを確保。
 3. **ノード生成**: 各ファイルから `##` レベルの節をノード化し、`Priority`
    `Dependencies` などのキーワードを抽出。
-<<<<<<< HEAD
 4. **依存解決**: Orchestrationノードに含まれる依存パスを解析し、該当セクションを子ノードとして連結。
-=======
-3. **依存解決**: Orchestrationノードに含まれる依存パスを解析し、該当セクションを子ノードとして連結。
-4. **インシデント抽出**: `docs/IN-*.md` のインシデントセクションを走査し、再発防止やテスト強化の箇条書きを Task Seed 候補としてタグ付け。
->>>>>>> 07d4d863
-5. **粒度調整**: ノード内の ToDo / 箇条書きを単位作業へ分割し、`<= 0.5d`
+5. **インシデント抽出**: `docs/IN-*.md` のインシデントセクションを走査し、再発防止やテスト強化の箇条書きを Task Seed 候補としてタグ付け。
+6. **粒度調整**: ノード内の ToDo / 箇条書きを単位作業へ分割し、`<= 0.5d`
    を目安にまとめ直し。
-6. **テンプレート投影**: 各作業ユニットを `TASK.*-MM-DD-YYYY` 形式の Task Seed
+7. **テンプレート投影**: 各作業ユニットを `TASK.*-MM-DD-YYYY` 形式の Task Seed
    (`Objective` `Requirements` `Commands`) へ変換し、欠損フィールドは元資料の該当行を引用。
-7. **出力整形**: 優先度、依存、担当の有無でソートし、GitHub Issue もしくは
+8. **出力整形**: 優先度、依存、担当の有無でソートし、GitHub Issue もしくは
    PR下書きとしてJSON/YAMLに整形。
 
 ## 4. ノード抽出ルール
