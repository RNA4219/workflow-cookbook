--- conflicted
+++ resolved
@@ -57,11 +57,8 @@
 - **情報同期**: 追記した Task Seed は `HUB.codex.md` の分類に基づき、関連ドキュメント（Blueprint / Guardrails / Incident）とのリンクを整備する。
 - **レビュー結果の反映**: レビュアーからの追加要求は `Notes` に記録し、着手が別タスクになる場合は Task Seed ID を採番して紐付ける。
 - **完了判定**: `CHECKLISTS.md` と `EVALUATION.md` の条件を満たし、検証ログがすべてグリーンであることを確認して `status: done` へ更新する。
-<<<<<<< HEAD
 - **Changelog 通番**: 変更履歴を編集する場合は [README.md の変更履歴の更新ルール](../README.md#changelog-update-rules) に従い、既存の最大通番に 1 を加えて 4 桁ゼロ埋めで記録する。
-=======
 - **成果の転記**: 完了した Task Seed の成果差分は `[Unreleased](../CHANGELOG.md#unreleased)` に通番付きで記録し、当該 Task Seed からリンクを張って追跡できるようにする。
->>>>>>> 4393ab16
 
 ---
 
