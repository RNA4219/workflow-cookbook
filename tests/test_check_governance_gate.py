import sys
from pathlib import Path

import pytest

sys.path.append(str(Path(__file__).resolve().parents[1]))

from tools.ci import check_governance_gate
from tools.ci.check_governance_gate import validate_pr_body


def test_validate_pr_body_success(capsys):
    body = """
Intent: INT-123-OPS-Migrate
## EVALUATION
- [Acceptance Criteria](../EVALUATION.md#acceptance-criteria)
Priority Score: 4.5 / 安全性強化
"""

    assert validate_pr_body(body) is True
    captured = capsys.readouterr()
    assert captured.err == ""


def test_validate_pr_body_accepts_fullwidth_colon(capsys):
    body = """
Intent：INT-456-SEC-Audit
## EVALUATION
- [Acceptance Criteria](../EVALUATION.md#acceptance-criteria)
Priority Score: 1
"""

    assert validate_pr_body(body) is True
    captured = capsys.readouterr()
    assert captured.err == ""


def test_validate_pr_body_accepts_local_evaluation_anchor(capsys):
    body = """
Intent: INT-900-PLAT-Refactor
## EVALUATION
- [Acceptance Criteria](#acceptance-criteria)
Priority Score: 5
"""

    assert validate_pr_body(body) is True
    captured = capsys.readouterr()
    assert captured.err == ""


def test_validate_pr_body_missing_intent(capsys):
    body = """
## EVALUATION
- [Acceptance Criteria](../EVALUATION.md#acceptance-criteria)
Priority Score: 2
"""

    assert validate_pr_body(body) is False
    captured = capsys.readouterr()
    assert "PR body must include 'Intent: INT-xxx'" in captured.err


def test_validate_pr_body_missing_evaluation(capsys):
    body = """
Intent: INT-001-OPS-Rollout
Priority Score: 3
"""

    assert validate_pr_body(body) is False
    captured = capsys.readouterr()
    assert "PR must reference EVALUATION (acceptance) anchor" in captured.err


def test_validate_pr_body_missing_evaluation_anchor(capsys):
    body = """
Intent: INT-001-OPS-Rollout
## EVALUATION
"""

    assert validate_pr_body(body) is True
    captured = capsys.readouterr()
    assert "Consider adding 'Priority Score: <number>'" in captured.err


def test_validate_pr_body_requires_evaluation_heading(capsys):
    body = """
Intent: INT-555-OPS-Plan
- [Acceptance Criteria](../EVALUATION.md#acceptance-criteria)
Evaluation anchor is explained here without heading.
"""

    assert validate_pr_body(body) is True
    captured = capsys.readouterr()
    assert "Consider adding 'Priority Score: <number>'" in captured.err


def test_validate_pr_body_warns_without_priority_score(capsys):
    body = """
Intent: INT-789-OPS-Rollout
## EVALUATION
- [Acceptance Criteria](../EVALUATION.md#acceptance-criteria)
"""

    assert validate_pr_body(body) is True
    captured = capsys.readouterr()
    assert "Consider adding 'Priority Score: <number>'" in captured.err


def test_validate_pr_body_rejects_unknown_intent_category(capsys):
    body = """
Intent: INT-777-UNKNOWN-Test
## EVALUATION
- [Acceptance Criteria](../EVALUATION.md#acceptance-criteria)
Priority Score: 2
"""

<<<<<<< HEAD
    assert validate_pr_body(body) is False
    captured = capsys.readouterr()
    assert "Intent category 'UNKNOWN' is not allowed" in captured.err
=======
    assert "## Intent Metadata" in template
    assert "| Intent ID | INT-___ |" in template
    assert "| EVALUATION Anchor | [Acceptance Criteria](../EVALUATION.md#acceptance-criteria) |" in template
    assert "| Priority Score |" in template
    assert "## INT Logs" in template
>>>>>>> 5f2ed0e9


def test_validate_pr_body_warns_when_category_missing(monkeypatch, capsys):
    monkeypatch.setattr(
        check_governance_gate,
        "get_changed_paths",
        lambda refspec: ["ops/runbook.md", "docs/guide.md"] if refspec == "HEAD^..HEAD" else [],
    )

    body = """
Intent: INT-4242
## EVALUATION
- [Acceptance Criteria](../EVALUATION.md#acceptance-criteria)
Priority Score: 2
"""

    assert validate_pr_body(body) is True
    captured = capsys.readouterr()
    assert "INT-4242" in captured.err
    assert "OPS" in captured.err


def test_pr_template_contains_required_sections():
    template = Path(".github/pull_request_template.md").read_text(encoding="utf-8")

    assert "Intent:" in template
    assert "## EVALUATION" in template
    assert "EVALUATION.md#acceptance-criteria" in template


def test_main_accepts_pr_body_env(monkeypatch, capsys):
    monkeypatch.setattr(check_governance_gate, "get_changed_paths", lambda refspec: [])
    monkeypatch.setenv(
        "PR_BODY",
        """Intent: INT-999-OPS-Migrate\n## EVALUATION\n- [Acceptance Criteria](../EVALUATION.md#acceptance-criteria)\nPriority Score: 2\n""",
    )
    monkeypatch.delenv("GITHUB_EVENT_PATH", raising=False)

    exit_code = check_governance_gate.main()

    assert exit_code == 0
    captured = capsys.readouterr()
    assert captured.err == ""


def test_main_accepts_pr_body_path_argument(monkeypatch, tmp_path, capsys):
    monkeypatch.setattr(check_governance_gate, "get_changed_paths", lambda refspec: [])
    monkeypatch.delenv("PR_BODY", raising=False)
    monkeypatch.delenv("GITHUB_EVENT_PATH", raising=False)
    body_path = tmp_path / "body.md"
    body_path.write_text(
        """Intent: INT-4242-PLAT-Upgrade\n## EVALUATION\n- [Acceptance Criteria](../EVALUATION.md#acceptance-criteria)\nPriority Score: 2\n""",
        encoding="utf-8",
    )

    exit_code = check_governance_gate.main(("--pr-body-path", str(body_path)))

    assert exit_code == 0
    captured = capsys.readouterr()
    assert captured.err == ""


def test_main_requires_pr_body(monkeypatch, capsys):
    monkeypatch.setattr(check_governance_gate, "get_changed_paths", lambda refspec: [])
    monkeypatch.delenv("PR_BODY", raising=False)
    monkeypatch.delenv("GITHUB_EVENT_PATH", raising=False)

    exit_code = check_governance_gate.main()

    assert exit_code == 1
    captured = capsys.readouterr()
    assert "PR body data is unavailable" in captured.err<|MERGE_RESOLUTION|>--- conflicted
+++ resolved
@@ -114,17 +114,9 @@
 Priority Score: 2
 """
 
-<<<<<<< HEAD
     assert validate_pr_body(body) is False
     captured = capsys.readouterr()
     assert "Intent category 'UNKNOWN' is not allowed" in captured.err
-=======
-    assert "## Intent Metadata" in template
-    assert "| Intent ID | INT-___ |" in template
-    assert "| EVALUATION Anchor | [Acceptance Criteria](../EVALUATION.md#acceptance-criteria) |" in template
-    assert "| Priority Score |" in template
-    assert "## INT Logs" in template
->>>>>>> 5f2ed0e9
 
 
 def test_validate_pr_body_warns_when_category_missing(monkeypatch, capsys):
@@ -150,9 +142,11 @@
 def test_pr_template_contains_required_sections():
     template = Path(".github/pull_request_template.md").read_text(encoding="utf-8")
 
-    assert "Intent:" in template
-    assert "## EVALUATION" in template
-    assert "EVALUATION.md#acceptance-criteria" in template
+    assert "## Intent Metadata" in template
+    assert "| Intent ID | INT-___ |" in template
+    assert "| EVALUATION Anchor | [Acceptance Criteria](../EVALUATION.md#acceptance-criteria) |" in template
+    assert "| Priority Score |" in template
+    assert "## INT Logs" in template
 
 
 def test_main_accepts_pr_body_env(monkeypatch, capsys):
