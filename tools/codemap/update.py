--- conflicted
+++ resolved
@@ -666,7 +666,6 @@
         cap_path_lookup: Mapping[Path, str],
         available_caps: Mapping[str, Path],
     ) -> set[str]:
-<<<<<<< HEAD
         return _resolve_focus_nodes_for_targets(
             self.root_targets,
             self.root,
@@ -676,53 +675,6 @@
             cap_path_lookup,
             available_caps,
         )
-=======
-        return self._focus_resolver.resolve(
-            root_targets=root_targets,
-            root=root,
-            graph_out=graph_out,
-            graph_in=graph_in,
-            caps_state=caps_state,
-            cap_path_lookup=cap_path_lookup,
-            available_caps=available_caps,
-        )
-        combined_caps: dict[str, Path] = dict(available_caps)
-        for cap_id, (cap_path, _cap_data, _cap_original) in caps_state.items():
-            combined_caps.setdefault(cap_id, cap_path)
-        if not combined_caps:
-            return set()
-        focus_nodes: set[str] = set()
-        root_resolved = self.root.resolve()
-        index_resolved = self.index_path.resolve()
-        caps_dir_resolved = self.caps_dir.resolve()
-        hot_resolved = self.hot_path.resolve()
-        special_roots = {root_resolved, index_resolved, caps_dir_resolved, hot_resolved}
-        for candidate in self.root_targets:
-            resolved = candidate.resolve()
-            if resolved in special_roots:
-                return set(combined_caps)
-            cap_id = cap_path_lookup.get(resolved)
-            if cap_id:
-                focus_nodes.add(cap_id)
-        if not focus_nodes:
-            focus_nodes = set(caps_state) or set(combined_caps)
-        seen: set[str] = set()
-        queue: deque[tuple[str, int]] = deque((node, 0) for node in focus_nodes)
-        while queue:
-            node, distance = queue.popleft()
-            if node in seen or distance > 2:
-                continue
-            seen.add(node)
-            if distance == 2:
-                continue
-            for neighbour in graph_out.get(node, ()): 
-                if neighbour not in seen:
-                    queue.append((neighbour, distance + 1))
-            for neighbour in graph_in.get(node, ()): 
-                if neighbour not in seen:
-                    queue.append((neighbour, distance + 1))
-        return {node for node in seen if node in combined_caps}
->>>>>>> c3f1b986
 
     def _ensure_placeholders(
         self,
