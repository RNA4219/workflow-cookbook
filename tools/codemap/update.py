# SPDX-License-Identifier: Apache-2.0
# Copyright 2025 RNA4219

"""Birdseye再生成ツール。"""

from __future__ import annotations

import argparse
import json
import re
import subprocess
import sys
from collections import deque
from dataclasses import dataclass, replace
from datetime import datetime, timezone
from pathlib import Path
from typing import Any, Iterable, Mapping, Protocol, Sequence


_REPO_ROOT = Path(__file__).resolve().parents[2]


_BIRDSEYE_REGENERATE_COMMAND = (
    "python tools/codemap/update.py --targets "
    "docs/birdseye/index.json,docs/birdseye/hot.json --emit index+caps"
)


CapsuleEntry = tuple[Path, dict[str, Any], str]
CapsuleState = dict[str, CapsuleEntry]
Graph = dict[str, list[str]]


class TargetResolutionError(RuntimeError):
    """Raised when Birdseye targets cannot be resolved."""


class DiffResolver(Protocol):
    def resolve(self, reference: str) -> tuple[Path, ...]:
        ...


@dataclass(frozen=True)
class UpdateOptions:
    targets: tuple[Path, ...]
    emit: str
    dry_run: bool = False
    since: str | None = None
    diff_resolver: DiffResolver | None = None

    def resolve_targets(self) -> tuple[Path, ...]:
        resolved = [_normalise_target(path) for path in self.targets]
        if self.since:
            if self.diff_resolver is None:
                raise TargetResolutionError("Diff resolver is required when --since is used")
            try:
                derived = self.diff_resolver.resolve(self.since)
            except subprocess.CalledProcessError as exc:
                raise TargetResolutionError(
                    f"Failed to resolve git diff for --since: {exc}"
                ) from exc
            resolved.extend(_normalise_target(path) for path in derived)
        if not resolved:
            resolved.extend(_default_birdseye_targets())
        unique_targets = tuple(dict.fromkeys(resolved))
        if not unique_targets:
            raise TargetResolutionError("Specify --targets, --since, or both")
        return unique_targets


@dataclass(frozen=True)
class UpdateReport:
    generated_at: str
    planned_writes: tuple[Path, ...]
    performed_writes: tuple[Path, ...]


def _format_diff_reference(reference: str) -> str:
    stripped = reference.strip()
    if ".." in stripped:
        return stripped
    return f"{stripped}...HEAD"


class GitDiffResolver:
    def resolve(self, reference: str) -> tuple[Path, ...]:
        diff_reference = _format_diff_reference(reference)
        result = subprocess.run(
            [
                "git",
                "diff",
                "--name-status",
                "--find-renames",
                "--find-copies",
                diff_reference,
            ],
            capture_output=True,
            text=True,
            check=True,
            cwd=_REPO_ROOT,
        )
        diff_entries: list[str] = []
        for raw_line in result.stdout.splitlines():
            stripped = raw_line.strip()
            if not stripped:
                continue
            columns = [segment.strip() for segment in stripped.split("\t")]
            if not columns:
                continue
            status = columns[0]
            if not status:
                continue
            kind = status[0].upper()
            payloads: list[str]
            if kind in {"R", "C"} and len(columns) >= 3:
                payloads = columns[1:3]
            elif kind in {"A", "M", "D", "T", "U"} and len(columns) >= 2:
                payloads = [columns[1]]
            else:
                continue
            for value in payloads:
                candidate = value.replace("\\", "/").strip()
                if not candidate:
                    continue
                diff_entries.append(candidate)
        derived = _derive_targets_from_since(diff_entries)
        return tuple(
            path
            for path in derived
            if len(path.parts) >= 2 and path.parts[0] == "docs" and path.parts[1] == "birdseye"
        )


def _derive_targets_from_since(
    diff_paths: Iterable[str | Path], *, repo_root: Path | None = None
) -> tuple[Path, ...]:
    base_root = repo_root or _REPO_ROOT
    derived: list[Path] = []
    seen: set[Path] = set()

    def _add(path: Path) -> None:
        if path not in seen:
            seen.add(path)
            derived.append(path)

    for path in diff_paths:
        if isinstance(path, Path):
            raw_entry = path.as_posix()
        else:
            raw_entry = path
        raw_entry = raw_entry.replace("\\", "/").strip()
        if not raw_entry:
            continue
        segments: list[str] = []
        for marker in (" -> ", " => "):
            if marker in raw_entry:
                left, right = raw_entry.split(marker, 1)
                segments.extend([left.strip(), right.strip()])
                break
        if not segments:
            segments.append(raw_entry)
        for segment in segments:
            candidate = segment
            if not candidate:
                continue
            while candidate.startswith("./"):
                candidate = candidate[2:]
            candidate = candidate.rstrip("/")
            if not candidate:
                continue
            normalised = Path(candidate)
            if normalised.is_absolute():
                try:
                    normalised = normalised.relative_to(base_root)
                except ValueError:
                    continue
            if normalised.parts[:2] == ("docs", "birdseye"):
                _add(normalised)
                continue
            candidate_slug = normalised.as_posix() if normalised.parts else candidate
            capsule_slug = candidate_slug.replace("/", ".")
            capsule_path = Path("docs/birdseye/caps") / f"{capsule_slug}.json"
            if (base_root / capsule_path).is_file():
                _add(capsule_path)
    return tuple(derived)


def _default_birdseye_targets() -> tuple[Path, ...]:
    birdseye_root = _REPO_ROOT / "docs" / "birdseye"
    candidates = (
        birdseye_root / "index.json",
        birdseye_root / "hot.json",
        birdseye_root / "caps",
    )
    fallback: list[Path] = []
    for candidate in candidates:
        if candidate.is_file() or candidate.is_dir():
            fallback.append(candidate.resolve())
    return tuple(fallback)


def _normalise_target(target: Path) -> Path:
    if target.is_absolute():
        return target.resolve()
    return (_REPO_ROOT / target).resolve()


def parse_args(argv: Iterable[str] | None = None) -> UpdateOptions:
    parser = argparse.ArgumentParser(
        description="Regenerate Birdseye index and capsules.",
    )
    parser.add_argument(
        "--targets",
        type=str,
        help="Comma-separated list of Birdseye resources to analyse.",
    )
    parser.add_argument(
        "--since",
        type=str,
        nargs="?",
        const="main",
        help="Derive targets from git diff since the given reference (default: main).",
    )
    parser.add_argument(
        "--emit",
        type=str,
        choices=("index", "caps", "index+caps"),
        default="index+caps",
        help="Select which artefacts to write.",
    )
    parser.add_argument(
        "--dry-run",
        action="store_true",
        help="Compute updates without writing to disk.",
    )
    args = parser.parse_args(list(argv) if argv is not None else None)
    target_paths: list[Path] = []
    if args.targets:
        target_paths.extend(
            Path(value.strip()) for value in args.targets.split(",") if value.strip()
        )
    if not target_paths and not args.since:
        parser.error("Specify --targets, --since, or both")
    normalised_targets = tuple(
        dict.fromkeys(_normalise_target(path) for path in target_paths)
    )
    return UpdateOptions(
        targets=normalised_targets,
        emit=args.emit,
        dry_run=args.dry_run,
        since=args.since,
    )


def ensure_python_version() -> None:
    if sys.version_info < (3, 11):
        print("[ERROR] Python 3.11 or newer is required.")
        raise SystemExit(1)


def utc_now() -> datetime:
    return datetime.now(timezone.utc)


def _format_timestamp(moment: datetime) -> str:
    return moment.replace(microsecond=0).isoformat().replace("+00:00", "Z")


def _resolve_root(target: Path) -> Path:
    resolved = target.resolve()
    if resolved.is_dir():
        if resolved.name == "caps":
            return resolved.parent.resolve()
        return resolved
    parent = resolved.parent
    if parent.name == "caps":
        return parent.parent.resolve()
    return parent.resolve()


def _load_json(path: Path) -> tuple[Any, str]:
    raw = path.read_text(encoding="utf-8")
    return json.loads(raw), raw


def _dump_json(data: Any) -> str:
    return json.dumps(data, ensure_ascii=False, indent=2) + "\n"


def _sorted_unique(items: Sequence[str]) -> list[str]:
    return sorted(dict.fromkeys(items))


_SERIAL_PATTERN = re.compile(r"\d{5}")


def _coerce_serial(candidate: Any) -> int | None:
    if isinstance(candidate, str) and _SERIAL_PATTERN.fullmatch(candidate):
        return int(candidate)
    return None


class _SerialAllocator:
    __slots__ = ("max_serial", "_next_serial")

    def __init__(self) -> None:
        self.max_serial = 0
        self._next_serial: int | None = None

    def observe(self, candidate: Any) -> None:
        value = _coerce_serial(candidate)
        if value is not None and value > self.max_serial:
            self.max_serial = value

    def allocate(self, existing: Any) -> str:
        candidate = _coerce_serial(existing)
        if candidate is not None and candidate > self.max_serial:
            self.max_serial = candidate
        if self._next_serial is None:
            self._next_serial = self.max_serial + 1 if self.max_serial else 1
        target = self._next_serial
        if target > self.max_serial:
            self.max_serial = target
        return f"{target:05d}"


def _next_generated_at(existing: Any, fallback: str, *, allocator: _SerialAllocator) -> str:
    del fallback
    return allocator.allocate(existing)


@dataclass(frozen=True)
class PlannedWrite:
    path: Path
    content: str
    original: str


@dataclass(frozen=True)
class BirdseyePlan:
    generated_at: str
    writes: tuple[PlannedWrite, ...]


@dataclass(frozen=True)
class BirdseyeRootPlan:
    loads: tuple[str, ...]
    writes: tuple[PlannedWrite, ...]
    remembered: str | None = None

    def apply(self, session: "BirdseyeUpdateSession") -> None:
        session._writes.extend(self.writes)
        if self.remembered is not None:
            session._remember_generated(self.remembered)

class BirdseyeFocusResolver:
    def __init__(self, *, radius: int = 2) -> None:
        self.radius = radius

    def resolve(
        self,
        root_targets: Sequence[Path],
        root: Path,
        graph_out: Mapping[str, Sequence[str]],
        graph_in: Mapping[str, Sequence[str]],
        caps_state: CapsuleState,
        cap_path_lookup: Mapping[Path, str],
        available_caps: Mapping[str, Path],
    ) -> set[str]:
        combined_caps = self._merge_capsules(caps_state, available_caps)
        if not combined_caps:
            return set()
        if self._targets_include_root(root_targets, root):
            return set(combined_caps)
        focus_nodes = self._initial_focus_nodes(root_targets, cap_path_lookup)
        if not focus_nodes:
            focus_nodes = set(caps_state) or set(combined_caps)
        seen = self._expand_focus(focus_nodes, graph_out, graph_in)
        return {node for node in seen if node in combined_caps}

    def _merge_capsules(
        self,
        caps_state: CapsuleState,
        available_caps: Mapping[str, Path],
    ) -> dict[str, Path]:
        combined: dict[str, Path] = dict(available_caps)
        for cap_id, (cap_path, _cap_data, _cap_original) in caps_state.items():
            combined.setdefault(cap_id, cap_path)
        return combined

    def _targets_include_root(
        self, root_targets: Sequence[Path], root: Path
    ) -> bool:
        root_resolved = root.resolve()
        index_resolved = (root / "index.json").resolve()
        caps_dir_resolved = (root / "caps").resolve()
        hot_resolved = (root / "hot.json").resolve()
        special_roots = {
            root_resolved,
            index_resolved,
            caps_dir_resolved,
            hot_resolved,
        }
        for candidate in root_targets:
            resolved = candidate.resolve()
            if resolved in special_roots:
                return True
        return False

    def _initial_focus_nodes(
        self,
        root_targets: Sequence[Path],
        cap_path_lookup: Mapping[Path, str],
    ) -> set[str]:
        seeds: set[str] = set()
        for candidate in root_targets:
            resolved = candidate.resolve()
            cap_id = cap_path_lookup.get(resolved)
            if cap_id:
                seeds.add(cap_id)
        return seeds

    def _expand_focus(
        self,
        focus_nodes: set[str],
        graph_out: Mapping[str, Sequence[str]],
        graph_in: Mapping[str, Sequence[str]],
    ) -> set[str]:
        if self.radius < 0:
            return set()
        seen: set[str] = set()
        queue: deque[tuple[str, int]] = deque((node, 0) for node in focus_nodes)
        empty: Sequence[str] = ()
        while queue:
            node, distance = queue.popleft()
            if node in seen or distance > self.radius:
                continue
            seen.add(node)
            if distance == self.radius:
                continue
            for neighbour in graph_out.get(node, empty):
                if neighbour not in seen:
                    queue.append((neighbour, distance + 1))
            for neighbour in graph_in.get(node, empty):
                if neighbour not in seen:
                    queue.append((neighbour, distance + 1))
        return seen


class BirdseyeRootBuilder:
    def __init__(
        self,
        *,
        root: Path,
        root_targets: Sequence[Path],
        emit_index: bool,
        emit_caps: bool,
        timestamp: str,
        serial_allocator: _SerialAllocator,
    ) -> None:
        self.root = root
        self.root_targets = root_targets
        self.emit_index = emit_index
        self.emit_caps = emit_caps
        self.timestamp = timestamp
        self.serial_allocator = serial_allocator
        self.index_path = root / "index.json"
        self.hot_path = root / "hot.json"
        self.caps_dir = root / "caps"
        self._loads: list[str] = []
        self._writes: list[PlannedWrite] = []
<<<<<<< HEAD
        self._focus_resolver = BirdseyeFocusResolver(radius=2)
=======
        self._first_generated: str | None = None
>>>>>>> 52edac05

    def build(self) -> BirdseyeRootPlan:
        self._validate()
        index_data, index_original = self._load_index()
        graph_out, graph_in = _build_graph(index_data)

        hot_data: dict[str, Any] | None = None
        hot_original: str | None = None
        if self.emit_index or self.emit_caps:
            hot_data, hot_original = self._load_hot()

        caps_state: CapsuleState = {}
        cap_path_lookup: dict[Path, str] = {}
        available_caps: dict[str, Path] = {}
        if self.emit_caps:
            caps_state, cap_path_lookup, available_caps = self._load_capsules(index_data)

        if self.emit_index:
            self._plan_index(index_data, index_original)
            if hot_data is not None and hot_original is not None:
                self._plan_hot(hot_data, hot_original)

        if self.emit_caps and available_caps:
            focus_nodes = self._resolve_focus_nodes(
                graph_out,
                graph_in,
                caps_state,
                cap_path_lookup,
                available_caps,
            )
            self._ensure_placeholders(focus_nodes, caps_state, available_caps)
            for cap_id in sorted(focus_nodes):
                self._plan_capsule(cap_id, caps_state[cap_id], graph_out, graph_in)

        return BirdseyeRootPlan(
            loads=tuple(self._loads),
            writes=tuple(self._writes),
            remembered=self._first_generated,
        )

    def _validate(self) -> None:
        if not self.index_path.is_file():
            raise FileNotFoundError(self.index_path)
        if self.emit_index and not self.hot_path.exists():
            raise FileNotFoundError(
                f"{self.hot_path} is missing. Regenerate via: {_BIRDSEYE_REGENERATE_COMMAND}"
            )
        if self.emit_caps and not self.caps_dir.is_dir():
            raise FileNotFoundError(self.caps_dir)

    def _load_index(self) -> tuple[dict[str, Any], str]:
        self._loads.append("index")
        loaded_index, index_original = _load_json(self.index_path)
        index_data = loaded_index if isinstance(loaded_index, dict) else {}
        self.serial_allocator.observe(index_data.get("generated_at"))
        return index_data, index_original

    def _load_hot(self) -> tuple[dict[str, Any] | None, str | None]:
        self._loads.append("hot")
        if not self.hot_path.exists():
            return None, None
        loaded_hot, hot_original = _load_json(self.hot_path)
        if not isinstance(loaded_hot, dict):
            return None, None
        self.serial_allocator.observe(loaded_hot.get("generated_at"))
        return loaded_hot, hot_original

    def _load_capsules(
        self, index_data: Mapping[str, Any]
    ) -> tuple[CapsuleState, dict[Path, str], dict[str, Path]]:
        self._loads.append("caps")
        caps_state: CapsuleState = {}
        cap_path_lookup: dict[Path, str] = {}
        available_caps: dict[str, Path] = {}
        raw_nodes = index_data.get("nodes", {})
        if isinstance(raw_nodes, Mapping):
            for node_id, node_payload in raw_nodes.items():
                if not isinstance(node_id, str) or not isinstance(node_payload, Mapping):
                    continue
                caps_ref = node_payload.get("caps")
                if not isinstance(caps_ref, str) or not caps_ref:
                    continue
                candidate_path = Path(caps_ref)
                if candidate_path.is_absolute():
                    resolved_candidate = candidate_path.resolve()
                else:
                    resolved_candidate = (_REPO_ROOT / candidate_path).resolve()
                available_caps.setdefault(node_id, resolved_candidate)
                cap_path_lookup.setdefault(resolved_candidate, node_id)
        for cap_path in sorted(self.caps_dir.glob("*.json")):
            if not cap_path.is_file():
                continue
            cap_data, cap_original = _load_json(cap_path)
            if not isinstance(cap_data, dict):
                continue
            cap_id = cap_data.get("id")
            if not isinstance(cap_id, str):
                continue
            cap_path_resolved = cap_path.resolve()
            caps_state[cap_id] = (cap_path_resolved, cap_data, cap_original)
            cap_path_lookup[cap_path_resolved] = cap_id
            available_caps.setdefault(cap_id, cap_path_resolved)
            self.serial_allocator.observe(cap_data.get("generated_at"))
        return caps_state, cap_path_lookup, available_caps

    def _plan_index(self, index_data: dict[str, Any], index_original: str) -> None:
        new_generated = _next_generated_at(
            index_data.get("generated_at"),
            self.timestamp,
            allocator=self.serial_allocator,
        )
        if index_data.get("generated_at") != new_generated:
            index_data["generated_at"] = new_generated
            self._remember_generated(new_generated)
        serialized = _dump_json(index_data)
        if serialized != index_original:
            self._writes.append(
                PlannedWrite(path=self.index_path, content=serialized, original=index_original)
            )

    def _plan_hot(self, hot_data: dict[str, Any], hot_original: str) -> None:
        new_generated = _next_generated_at(
            hot_data.get("generated_at"),
            self.timestamp,
            allocator=self.serial_allocator,
        )
        if hot_data.get("generated_at") != new_generated:
            hot_data["generated_at"] = new_generated
            self._remember_generated(new_generated)
        serialized = _dump_json(hot_data)
        if serialized != hot_original:
            self._writes.append(
                PlannedWrite(path=self.hot_path, content=serialized, original=hot_original)
            )

    def _resolve_focus_nodes(
        self,
        graph_out: Mapping[str, Sequence[str]],
        graph_in: Mapping[str, Sequence[str]],
        caps_state: CapsuleState,
        cap_path_lookup: Mapping[Path, str],
        available_caps: Mapping[str, Path],
    ) -> set[str]:
<<<<<<< HEAD
        return self._focus_resolver.resolve(
            root_targets=root_targets,
            root=root,
            graph_out=graph_out,
            graph_in=graph_in,
            caps_state=caps_state,
            cap_path_lookup=cap_path_lookup,
            available_caps=available_caps,
        )
=======
        combined_caps: dict[str, Path] = dict(available_caps)
        for cap_id, (cap_path, _cap_data, _cap_original) in caps_state.items():
            combined_caps.setdefault(cap_id, cap_path)
        if not combined_caps:
            return set()
        focus_nodes: set[str] = set()
        root_resolved = self.root.resolve()
        index_resolved = self.index_path.resolve()
        caps_dir_resolved = self.caps_dir.resolve()
        hot_resolved = self.hot_path.resolve()
        special_roots = {root_resolved, index_resolved, caps_dir_resolved, hot_resolved}
        for candidate in self.root_targets:
            resolved = candidate.resolve()
            if resolved in special_roots:
                return set(combined_caps)
            cap_id = cap_path_lookup.get(resolved)
            if cap_id:
                focus_nodes.add(cap_id)
        if not focus_nodes:
            focus_nodes = set(caps_state) or set(combined_caps)
        seen: set[str] = set()
        queue: deque[tuple[str, int]] = deque((node, 0) for node in focus_nodes)
        while queue:
            node, distance = queue.popleft()
            if node in seen or distance > 2:
                continue
            seen.add(node)
            if distance == 2:
                continue
            for neighbour in graph_out.get(node, ()): 
                if neighbour not in seen:
                    queue.append((neighbour, distance + 1))
            for neighbour in graph_in.get(node, ()): 
                if neighbour not in seen:
                    queue.append((neighbour, distance + 1))
        return {node for node in seen if node in combined_caps}
>>>>>>> 52edac05

    def _ensure_placeholders(
        self,
        focus_nodes: Iterable[str],
        caps_state: CapsuleState,
        available_caps: Mapping[str, Path],
    ) -> None:
        for cap_id in focus_nodes:
            if cap_id in caps_state:
                continue
            cap_path = available_caps.get(cap_id)
            if cap_path is None:
                continue
            placeholder_data: dict[str, Any] = {
                "id": cap_id,
                "role": "doc",
                "public_api": [],
                "summary": cap_id,
                "deps_out": [],
                "deps_in": [],
                "risks": [],
                "tests": [],
            }
            caps_state[cap_id] = (cap_path, placeholder_data, "")

    def _plan_capsule(
        self,
        cap_id: str,
        capsule: CapsuleEntry,
        graph_out: Mapping[str, Sequence[str]],
        graph_in: Mapping[str, Sequence[str]],
    ) -> None:
        cap_path, cap_data, cap_original = capsule
        expected_out = _sorted_unique(graph_out.get(cap_id, []))
        expected_in = _sorted_unique(graph_in.get(cap_id, []))
        updated = False
        if cap_data.get("deps_out") != expected_out:
            cap_data["deps_out"] = expected_out
            updated = True
        if cap_data.get("deps_in") != expected_in:
            cap_data["deps_in"] = expected_in
            updated = True
        new_generated = _next_generated_at(
            cap_data.get("generated_at"),
            self.timestamp,
            allocator=self.serial_allocator,
        )
        if cap_data.get("generated_at") != new_generated:
            cap_data["generated_at"] = new_generated
            updated = True
            self._remember_generated(new_generated)
        if updated:
            serialized = _dump_json(cap_data)
            if serialized != cap_original:
                self._writes.append(
                    PlannedWrite(path=cap_path, content=serialized, original=cap_original)
                )

    def _remember_generated(self, value: str) -> None:
        if self._first_generated is None:
            self._first_generated = value

def _finalise(paths: set[Path]) -> tuple[Path, ...]:
    return tuple(sorted(paths, key=lambda candidate: candidate.as_posix()))


def _group_targets(targets: Iterable[Path]) -> dict[Path, list[Path]]:
    grouped: dict[Path, list[Path]] = {}
    for target in targets:
        normalised = _normalise_target(target)
        root = _resolve_root(normalised)
        grouped.setdefault(root, []).append(normalised)
    return grouped


def _build_graph(index_data: Mapping[str, Any]) -> tuple[Graph, Graph]:
    raw_nodes = index_data.get("nodes", {})
    if not isinstance(raw_nodes, Mapping):
        raw_nodes = {}
    graph_out: Graph = {node: [] for node in raw_nodes if isinstance(node, str)}
    graph_in: Graph = {node: [] for node in raw_nodes if isinstance(node, str)}
    for raw_edge in index_data.get("edges", []):
        if not isinstance(raw_edge, Sequence) or len(raw_edge) != 2:
            continue
        source, destination = raw_edge
        if not isinstance(source, str) or not isinstance(destination, str):
            continue
        graph_out.setdefault(source, []).append(destination)
        graph_in.setdefault(destination, []).append(source)
        graph_out.setdefault(destination, graph_out.get(destination, []))
        graph_in.setdefault(source, graph_in.get(source, []))
    for values in graph_out.values():
        values.sort()
    for values in graph_in.values():
        values.sort()
    return graph_out, graph_in



class BirdseyeUpdateSession:
    def __init__(self, *, options: UpdateOptions, timestamp: str | None = None) -> None:
        self.options = options
        self.emit_index = options.emit in {"index", "index+caps"}
        self.emit_caps = options.emit in {"caps", "index+caps"}
        self.timestamp = timestamp or _format_timestamp(utc_now())
        self.serial_allocator = _SerialAllocator()
        self._generated_at: str | None = None
        self._writes: list[PlannedWrite] = []

    def plan(self) -> BirdseyePlan:
        resolved_targets = self.options.resolve_targets()
        grouped = _group_targets(resolved_targets)
        for root, root_targets in grouped.items():
            self._plan_for_root(root, root_targets)
        return BirdseyePlan(
            generated_at=self._generated_at or self.timestamp,
            writes=tuple(self._writes),
        )

    def execute(self, plan: BirdseyePlan) -> UpdateReport:
        planned_paths = {write.path for write in plan.writes}
        performed: set[Path] = set()
        if not self.options.dry_run:
            for write in plan.writes:
                write.path.parent.mkdir(parents=True, exist_ok=True)
                write.path.write_text(write.content, encoding='utf-8')
                performed.add(write.path)
        return UpdateReport(
            generated_at=plan.generated_at,
            planned_writes=_finalise(planned_paths),
            performed_writes=_finalise(performed),
        )

    def _plan_for_root(self, root: Path, root_targets: Sequence[Path]) -> None:
        builder = BirdseyeRootBuilder(
            root=root,
            root_targets=root_targets,
            emit_index=self.emit_index,
            emit_caps=self.emit_caps,
            timestamp=self.timestamp,
            serial_allocator=self.serial_allocator,
        )
        plan = builder.build()
        plan.apply(self)

    def _remember_generated(self, value: str) -> None:
        if self._generated_at is None:
            self._generated_at = value


def run_update(options: UpdateOptions) -> UpdateReport:
    timestamp = _format_timestamp(utc_now())
    session = BirdseyeUpdateSession(options=options, timestamp=timestamp)
    plan = session.plan()
    return session.execute(plan)

def main(argv: Iterable[str] | None = None) -> int:
    ensure_python_version()
    options = parse_args(argv)
    options = replace(options, diff_resolver=GitDiffResolver())
    try:
        run_update(options)
    except TargetResolutionError as exc:
        print(f"[ERROR] {exc}", file=sys.stderr)
        return 1
    return 0


if __name__ == "__main__":
    raise SystemExit(main())<|MERGE_RESOLUTION|>--- conflicted
+++ resolved
@@ -469,11 +469,8 @@
         self.caps_dir = root / "caps"
         self._loads: list[str] = []
         self._writes: list[PlannedWrite] = []
-<<<<<<< HEAD
         self._focus_resolver = BirdseyeFocusResolver(radius=2)
-=======
         self._first_generated: str | None = None
->>>>>>> 52edac05
 
     def build(self) -> BirdseyeRootPlan:
         self._validate()
@@ -617,7 +614,6 @@
         cap_path_lookup: Mapping[Path, str],
         available_caps: Mapping[str, Path],
     ) -> set[str]:
-<<<<<<< HEAD
         return self._focus_resolver.resolve(
             root_targets=root_targets,
             root=root,
@@ -627,7 +623,6 @@
             cap_path_lookup=cap_path_lookup,
             available_caps=available_caps,
         )
-=======
         combined_caps: dict[str, Path] = dict(available_caps)
         for cap_id, (cap_path, _cap_data, _cap_original) in caps_state.items():
             combined_caps.setdefault(cap_id, cap_path)
@@ -664,7 +659,6 @@
                 if neighbour not in seen:
                     queue.append((neighbour, distance + 1))
         return {node for node in seen if node in combined_caps}
->>>>>>> 52edac05
 
     def _ensure_placeholders(
         self,
