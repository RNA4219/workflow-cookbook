--- conflicted
+++ resolved
@@ -13,15 +13,11 @@
 2. リポジトリルートで次のコマンドを実行します。
 
    ```bash
-<<<<<<< HEAD
    # 例: 直近の main との差分から対象カプセルを推測
    python tools/codemap/update.py --since --emit index+caps
 
    # 例: 明示的にターゲットを指定（従来挙動）
    python tools/codemap/update.py --targets docs/birdseye/index.json --emit index+caps
-=======
-   python tools/codemap/update.py --targets docs/birdseye/index.json,docs/birdseye/caps --emit index+caps
->>>>>>> cdaff766
    ```
 
    - `--since` を指定すると `git diff --name-only <参照>...HEAD` を用いて Birdseye 配下の変更ファイルから対象を自動推定します。参照を省略すると `main` が使われます。
