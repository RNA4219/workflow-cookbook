# SPDX-License-Identifier: Apache-2.0
# Copyright 2025 RNA4219

from __future__ import annotations

import argparse
import json
import sys
import urllib.request
from dataclasses import dataclass
from pathlib import Path
from typing import Iterable, Mapping, MutableMapping, Sequence

METRIC_KEYS: tuple[str, ...] = (
    "checklist_compliance_rate",
    "task_seed_cycle_time_minutes",
    "birdseye_refresh_delay_minutes",
)

PERCENTAGE_KEYS: tuple[str, ...] = (
    "checklist_compliance_rate",
)

_METRIC_SOURCE_PREFERENCES: Mapping[str, tuple[str, ...]] = {
    "compress_ratio": (
        "trim_compress_ratio_avg",
        "trim_compress_ratio",
        "compress_ratio",
    ),
    "semantic_retention": (
        "trim_semantic_retention_avg",
        "trim_semantic_retention",
        "semantic_retention",
    ),
}

REVIEW_LATENCY_PREFIXES: Sequence[tuple[str, float]] = (
    ("trim_review_latency_seconds", 3600.0),
    ("review_latency_seconds", 3600.0),
    ("trim_review_latency_hours", 1.0),
    ("review_latency_hours", 1.0),
)

LEGACY_REVIEW_LATENCY_PREFIXES: Sequence[tuple[str, float]] = (
    ("katamari_review_latency_seconds", 3600.0),
    ("katamari_review_latency_hours", 1.0),
)


@dataclass(frozen=True)
class SuiteConfig:
    metrics_url: str | None = None
    log_path: str | None = None
    output: str | None = None


SUITES: dict[str, SuiteConfig] = {
    "qa": SuiteConfig(output=".ga/qa-metrics.json"),
}


class MetricsCollectionError(RuntimeError):
    """Raised when metrics could not be collected."""


def _coerce_float(value: object) -> float | None:
    if isinstance(value, (int, float)):
        return float(value)
    if isinstance(value, str):
        try:
            return float(value)
        except ValueError:
            return None
    return None


def _capture(
    source: Mapping[str, object],
    target: MutableMapping[str, float],
    *,
    overwrite: bool = False,
) -> None:
    for key in METRIC_KEYS:
        if not overwrite and key in target:
            continue
        preferences = _METRIC_SOURCE_PREFERENCES.get(key, (key,))
        for candidate in preferences:
            value = source.get(candidate)
            if value is None:
                continue
            coerced = _coerce_float(value)
            if coerced is not None:
                target[key] = coerced
                break


def _capture_compliance(
    source: Mapping[str, object],
    target: MutableMapping[str, float],
    *,
    overwrite: bool = False,
) -> None:
    if not overwrite and "checklist_compliance_rate" in target:
        return
    compliance_raw = source.get("checklist_compliance_rate")
    if isinstance(compliance_raw, Mapping):
        numerator = None
        denominator = None
        for candidate in ("compliant", "checked", "passing", "numerator"):
            numerator = _coerce_float(compliance_raw.get(candidate))
            if numerator is not None:
                break
        for candidate in ("total", "denominator", "all", "overall"):
            denominator = _coerce_float(compliance_raw.get(candidate))
            if denominator is not None and denominator != 0:
                break
        if numerator is not None and denominator is not None and denominator != 0:
            target["checklist_compliance_rate"] = numerator / denominator
            return
        ratio = _coerce_float(compliance_raw.get("ratio"))
        if ratio is not None:
            target["checklist_compliance_rate"] = ratio


<<<<<<< HEAD
def _derive_review_latency(raw: Mapping[str, float]) -> float | None:
    direct = raw.get("review_latency")
    if direct is not None:
        return direct
    for prefix, scale in (*REVIEW_LATENCY_PREFIXES, *LEGACY_REVIEW_LATENCY_PREFIXES):
=======
def _derive_average(
    raw: Mapping[str, float],
    prefixes: Sequence[tuple[str, float]],
) -> float | None:
    for prefix, scale in prefixes:
>>>>>>> fa99af23
        sum_key = f"{prefix}_sum"
        count_key = f"{prefix}_count"
        total = raw.get(sum_key)
        count = raw.get(count_key)
        if total is None or count in (None, 0.0):
            continue
        return (total / count) / scale
    return None


def _derive_checklist_compliance(raw: Mapping[str, float]) -> float | None:
    direct = raw.get("checklist_compliance_rate")
    if direct is not None:
        return direct
    suffix_pairs: Sequence[tuple[str, Sequence[str]]] = (
        ("_compliant_total", ("_total", "_count")),
        ("_compliant_count", ("_count", "_total")),
        ("_checked_total", ("_total", "_count")),
    )
    for numerator_suffix, denominator_suffixes in suffix_pairs:
        for name, value in raw.items():
            if not name.endswith(numerator_suffix):
                continue
            base = name[: -len(numerator_suffix)]
            numerator = value
            for suffix in denominator_suffixes:
                denominator_key = f"{base}{suffix}"
                denominator = raw.get(denominator_key)
                if denominator in (None, 0.0):
                    continue
                return numerator / denominator
    return None


def _derive_task_seed_cycle_time_minutes(raw: Mapping[str, float]) -> float | None:
    direct = raw.get("task_seed_cycle_time_minutes")
    if direct is not None:
        return direct
    prefixes: Sequence[tuple[str, float]] = (
        ("task_seed_cycle_time_seconds", 60.0),
        ("docops_task_seed_cycle_time_seconds", 60.0),
        ("task_seed_cycle_time_minutes", 1.0),
    )
    return _derive_average(raw, prefixes)


def _derive_birdseye_refresh_delay_minutes(raw: Mapping[str, float]) -> float | None:
    direct = raw.get("birdseye_refresh_delay_minutes")
    if direct is not None:
        return direct
    prefixes: Sequence[tuple[str, float]] = (
        ("birdseye_refresh_delay_seconds", 60.0),
        ("docops_birdseye_refresh_delay_seconds", 60.0),
        ("birdseye_refresh_delay_minutes", 1.0),
    )
    return _derive_average(raw, prefixes)


def _parse_prometheus(text: str) -> dict[str, float]:
    raw: dict[str, float] = {}
    for line in text.splitlines():
        stripped = line.strip()
        if not stripped or stripped.startswith("#"):
            continue
        parts = stripped.split()
        if len(parts) < 2:
            continue
        name_token = parts[0]
        raw_value = parts[-1]
        metric_name = name_token.split("{", 1)[0]
        value = _coerce_float(raw_value)
        if value is None:
            continue
        if metric_name in raw:
            raw[metric_name] += value
        else:
            raw[metric_name] = value

    metrics: dict[str, float] = {}
    _capture(raw, metrics)

    compliance = _derive_checklist_compliance(raw)
    if compliance is not None and "checklist_compliance_rate" not in metrics:
        metrics["checklist_compliance_rate"] = compliance

    task_seed_cycle_time = _derive_task_seed_cycle_time_minutes(raw)
    if (
        task_seed_cycle_time is not None
        and "task_seed_cycle_time_minutes" not in metrics
    ):
        metrics["task_seed_cycle_time_minutes"] = task_seed_cycle_time

    birdseye_delay = _derive_birdseye_refresh_delay_minutes(raw)
    if (
        birdseye_delay is not None
        and "birdseye_refresh_delay_minutes" not in metrics
    ):
        metrics["birdseye_refresh_delay_minutes"] = birdseye_delay

    return metrics


def _load_prometheus(metrics_url: str) -> Mapping[str, float]:
    try:
        with urllib.request.urlopen(metrics_url) as response:  # type: ignore[arg-type]
            payload = response.read()
    except OSError as exc:  # urllib.request raises URLError, an OSError subclass
        raise MetricsCollectionError(f"Failed to read metrics from {metrics_url}: {exc}") from exc
    return _parse_prometheus(payload.decode("utf-8"))


def _load_structured_log(path: Path) -> Mapping[str, float]:
    if not path.exists():
        raise MetricsCollectionError(f"Structured log not found: {path}")
    metrics: dict[str, float] = {}
    for line in path.read_text(encoding="utf-8").splitlines():
        if not line.strip():
            continue
        try:
            parsed = json.loads(line)
        except json.JSONDecodeError:
            continue
        if isinstance(parsed, Mapping):
            _capture(parsed, metrics)
            _capture_compliance(parsed, metrics, overwrite=True)
            nested = parsed.get("metrics")
            if isinstance(nested, Mapping):
                _capture(nested, metrics)
                _capture_compliance(nested, metrics, overwrite=True)
    return metrics


def _merge(sources: Iterable[Mapping[str, float]]) -> dict[str, float]:
    combined: dict[str, float] = {}
    for mapping in sources:
        _capture(mapping, combined)
        if "checklist_compliance_rate" in mapping:
            combined["checklist_compliance_rate"] = mapping["checklist_compliance_rate"]
    missing = [key for key in METRIC_KEYS if key not in combined]
    if missing:
        raise MetricsCollectionError("Missing metrics: " + ", ".join(missing))
    metrics = {key: combined[key] for key in METRIC_KEYS}
    for key in PERCENTAGE_KEYS:
        metrics[key] *= 100.0
    return metrics


def _format_pushgateway_payload(metrics: Mapping[str, float]) -> bytes:
    lines = [f"{key} {format(metrics[key], 'g')}" for key in METRIC_KEYS]
    return ("\n".join(lines) + "\n").encode("utf-8")


def _push_to_gateway(pushgateway_url: str, metrics: Mapping[str, float]) -> None:
    payload = _format_pushgateway_payload(metrics)
    request = urllib.request.Request(pushgateway_url, data=payload, method="PUT")
    request.add_header("Content-Type", "text/plain; version=0.0.4")
    try:
        with urllib.request.urlopen(request) as response:  # type: ignore[arg-type]
            response.read()
    except OSError as exc:
        raise MetricsCollectionError(
            f"Failed to push metrics to PushGateway at {pushgateway_url}: {exc}"
        ) from exc


def collect_metrics(metrics_url: str | None, log_path: Path | None) -> dict[str, float]:
    sources: list[Mapping[str, float]] = []
    if metrics_url:
        sources.append(_load_prometheus(metrics_url))
    if log_path:
        sources.append(_load_structured_log(log_path))
    if not sources:
        raise MetricsCollectionError("At least one of --metrics-url or --log-path is required")
    return _merge(sources)


def main(argv: Sequence[str] | None = None) -> int:
    parser = argparse.ArgumentParser(description="Collect performance metrics for post-processing")
    parser.add_argument("--suite", choices=sorted(SUITES), help="Preset input/output configuration")
    parser.add_argument("--metrics-url", help="Prometheus metrics endpoint URL")
    parser.add_argument(
        "--log-path",
        type=Path,
        help="Path to structured operations log",
    )
    parser.add_argument("--output", type=Path, help="File path to write collected metrics JSON")
    parser.add_argument("--pushgateway-url", help="Prometheus PushGateway endpoint URL")
    args = parser.parse_args(argv)

    suite = SUITES.get(args.suite) if args.suite else None

    metrics_url = args.metrics_url or (suite.metrics_url if suite else None)
    log_path = args.log_path if args.log_path is not None else (
        Path(suite.log_path) if suite and suite.log_path else None
    )
    output_path = args.output or (Path(suite.output) if suite and suite.output else None)

    if not metrics_url and log_path is None:
        parser.error("At least one of --metrics-url or --log-path must be provided")

    try:
        metrics = collect_metrics(metrics_url, log_path)
        if args.pushgateway_url:
            _push_to_gateway(args.pushgateway_url, metrics)
    except MetricsCollectionError as exc:
        print(str(exc), file=sys.stderr)
        return 1
    payload = json.dumps(metrics, ensure_ascii=False)
    sys.stdout.write(payload + "\n")
    if output_path:
        output_path.parent.mkdir(parents=True, exist_ok=True)
        output_path.write_text(payload + "\n", encoding="utf-8")
    return 0


if __name__ == "__main__":
    raise SystemExit(main())<|MERGE_RESOLUTION|>--- conflicted
+++ resolved
@@ -122,19 +122,11 @@
             target["checklist_compliance_rate"] = ratio
 
 
-<<<<<<< HEAD
 def _derive_review_latency(raw: Mapping[str, float]) -> float | None:
     direct = raw.get("review_latency")
     if direct is not None:
         return direct
     for prefix, scale in (*REVIEW_LATENCY_PREFIXES, *LEGACY_REVIEW_LATENCY_PREFIXES):
-=======
-def _derive_average(
-    raw: Mapping[str, float],
-    prefixes: Sequence[tuple[str, float]],
-) -> float | None:
-    for prefix, scale in prefixes:
->>>>>>> fa99af23
         sum_key = f"{prefix}_sum"
         count_key = f"{prefix}_count"
         total = raw.get(sum_key)
