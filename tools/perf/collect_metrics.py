# SPDX-License-Identifier: Apache-2.0
# Copyright 2025 RNA4219

from __future__ import annotations

import argparse
import json
import sys
import urllib.request
from dataclasses import dataclass
from pathlib import Path
from typing import Iterable, Mapping, MutableMapping, Sequence

METRIC_KEYS: tuple[str, ...] = (
    "checklist_compliance_rate",
    "task_seed_cycle_time_minutes",
    "birdseye_refresh_delay_minutes",
    "review_latency",
    "compress_ratio",
    "semantic_retention",
    "reopen_rate",
    "spec_completeness",
)

PERCENTAGE_KEYS: tuple[str, ...] = (
    "checklist_compliance_rate",
    "reopen_rate",
    "spec_completeness",
)

_METRIC_SOURCE_PREFERENCES: Mapping[str, tuple[str, ...]] = {
    "compress_ratio": (
        "trim_compress_ratio_avg",
        "trim_compress_ratio",
        "compress_ratio",
    ),
    "semantic_retention": (
        "trim_semantic_retention_avg",
        "trim_semantic_retention",
        "semantic_retention",
    ),
    "reopen_rate": (
        "workflow_reopen_rate_avg",
        "workflow_reopen_rate",
        "docops_reopen_rate",
        "reopen_rate",
    ),
    "spec_completeness": (
        "workflow_spec_completeness_ratio_avg",
        "workflow_spec_completeness_avg",
        "workflow_spec_completeness_ratio",
        "workflow_spec_completeness",
        "spec_completeness_ratio",
        "spec_completeness",
    ),
}

REVIEW_LATENCY_PREFIXES: Sequence[tuple[str, float]] = (
    ("trim_review_latency_seconds", 3600.0),
    ("review_latency_seconds", 3600.0),
    ("trim_review_latency_hours", 1.0),
    ("review_latency_hours", 1.0),
)

WORKFLOW_REVIEW_LATENCY_PREFIXES: Sequence[tuple[str, float]] = (
    ("workflow_review_latency_seconds", 3600.0),
    ("workflow_review_latency_hours", 1.0),
)

_LEGACY_REVIEW_LATENCY_PREFIXES: Sequence[tuple[str, float]] = (
    ("legacy_review_latency_seconds", 3600.0),
    ("legacy_review_latency_hours", 1.0),
)

<<<<<<< HEAD
_REVIEW_LATENCY_AGGREGATE_PREFIXES: tuple[tuple[str, float], ...] = (
    *REVIEW_LATENCY_PREFIXES,
    *WORKFLOW_REVIEW_LATENCY_PREFIXES,
    *_LEGACY_REVIEW_LATENCY_PREFIXES,
)
=======
_RATIO_CAPTURE_CONFIG: Mapping[str, tuple[tuple[str, ...], tuple[str, ...]]] = {
    "reopen_rate": (("reopened", "reopens", "numerator"), ("total", "resolved", "all", "denominator")),
    "spec_completeness": (("with_spec", "with_specs", "completed", "numerator"), ("total", "all", "denominator")),
}

_RATIO_PROMETHEUS_CONFIG: Mapping[str, tuple[tuple[str, ...], tuple[str, ...], tuple[tuple[str, float], ...]]] = {
    "reopen_rate": (
        ("_reopened", "_reopen"),
        ("_total", "_count", "_closed", "_all"),
        (("workflow_reopen_rate", 1.0), ("docops_reopen_rate", 1.0), ("reopen_rate", 1.0)),
    ),
    "spec_completeness": (
        ("_with_spec", "_with_specs", "_completed"),
        ("_total", "_count", "_all"),
        (
            ("workflow_spec_completeness_ratio", 1.0),
            ("workflow_spec_completeness", 1.0),
            ("spec_completeness_ratio", 1.0),
            ("spec_completeness", 1.0),
        ),
    ),
}
>>>>>>> efdcb26c


@dataclass(frozen=True)
class SuiteConfig:
    metrics_url: str | None = None
    log_path: str | None = None
    output: str | None = None


SUITES: dict[str, SuiteConfig] = {
    "qa": SuiteConfig(output=".ga/qa-metrics.json"),
}


class MetricsCollectionError(RuntimeError):
    """Raised when metrics could not be collected."""


def _coerce_float(value: object) -> float | None:
    if isinstance(value, (int, float)):
        return float(value)
    if isinstance(value, str):
        try:
            return float(value)
        except ValueError:
            return None
    return None


def _capture(
    source: Mapping[str, object],
    target: MutableMapping[str, float],
    *,
    overwrite: bool = False,
) -> None:
    for key in METRIC_KEYS:
        if not overwrite and key in target:
            continue
        preferences = _METRIC_SOURCE_PREFERENCES.get(key, (key,))
        for candidate in preferences:
            value = source.get(candidate)
            if value is None:
                continue
            coerced = _coerce_float(value)
            if coerced is not None:
                target[key] = coerced
                break


def _coerce_numeric_mapping(source: Mapping[str, object]) -> dict[str, float]:
    numeric: dict[str, float] = {}
    for key, value in source.items():
        if isinstance(value, Mapping):
            continue
        coerced = _coerce_float(value)
        if coerced is not None:
            numeric[key] = coerced
    return numeric


def _capture_review_latency(
    source: Mapping[str, object],
    target: MutableMapping[str, float],
    *,
    overwrite: bool = False,
) -> None:
    if not overwrite and "review_latency" in target:
        return
    numeric = _coerce_numeric_mapping(source)
    if not numeric:
        return
    derived = _derive_review_latency(numeric)
    if derived is not None:
        target["review_latency"] = derived


def _capture_compliance(
    source: Mapping[str, object],
    target: MutableMapping[str, float],
    *,
    overwrite: bool = False,
) -> None:
    if not overwrite and "checklist_compliance_rate" in target:
        return
    compliance_raw = source.get("checklist_compliance_rate")
    if isinstance(compliance_raw, Mapping):
        numerator = None
        denominator = None
        for candidate in ("compliant", "checked", "passing", "numerator"):
            numerator = _coerce_float(compliance_raw.get(candidate))
            if numerator is not None:
                break
        for candidate in ("total", "denominator", "all", "overall"):
            denominator = _coerce_float(compliance_raw.get(candidate))
            if denominator is not None and denominator != 0:
                break
        if numerator is not None and denominator is not None and denominator != 0:
            target["checklist_compliance_rate"] = numerator / denominator
            return
        ratio = _coerce_float(compliance_raw.get("ratio"))
        if ratio is not None:
            target["checklist_compliance_rate"] = ratio


def _capture_ratio_metric(
    source: Mapping[str, object],
    target: MutableMapping[str, float],
    metric_key: str,
    numerator_keys: Sequence[str],
    denominator_keys: Sequence[str],
    *,
    overwrite: bool = False,
) -> None:
    if not overwrite and metric_key in target:
        return
    raw = source.get(metric_key)
    if not isinstance(raw, Mapping):
        return
    numerator = None
    denominator = None
    for candidate in numerator_keys:
        numerator = _coerce_float(raw.get(candidate))
        if numerator is not None:
            break
    for candidate in denominator_keys:
        denominator = _coerce_float(raw.get(candidate))
        if denominator is not None and denominator != 0:
            break
    if numerator is not None and denominator is not None and denominator != 0:
        target[metric_key] = numerator / denominator
        return
    ratio = _coerce_float(raw.get("ratio"))
    if ratio is not None:
        target[metric_key] = ratio


def _derive_review_latency(raw: Mapping[str, float]) -> float | None:
    direct = raw.get("review_latency")
    if direct is not None:
        return direct
    # Prefer the workflow_review_* prefixed aggregates; keep legacy_* as a
    # compatibility fallback so existing exporters continue to work.
    return _derive_average(raw, _REVIEW_LATENCY_AGGREGATE_PREFIXES)


def _derive_ratio_by_suffixes(
    raw: Mapping[str, float],
    numerator_suffixes: Sequence[str],
    denominator_suffixes: Sequence[str],
) -> float | None:
    for numerator_suffix in numerator_suffixes:
        for name, value in raw.items():
            if not name.endswith(numerator_suffix):
                continue
            base = name[: -len(numerator_suffix)]
            numerator = value
            for suffix in denominator_suffixes:
                denominator_key = f"{base}{suffix}"
                denominator = raw.get(denominator_key)
                if denominator in (None, 0.0):
                    continue
                return numerator / denominator
    return None


def _derive_ratio_metric(
    raw: Mapping[str, float],
    metric_key: str,
    *,
    numerator_suffixes: Sequence[str],
    denominator_suffixes: Sequence[str],
    prefixes: Sequence[tuple[str, float]] = (),
) -> float | None:
    direct = raw.get(metric_key)
    if direct is not None:
        return direct
    ratio = _derive_ratio_by_suffixes(raw, numerator_suffixes, denominator_suffixes)
    if ratio is not None:
        return ratio
    if prefixes:
        return _derive_average(raw, prefixes)
    return None


def _derive_checklist_compliance(raw: Mapping[str, float]) -> float | None:
    direct = raw.get("checklist_compliance_rate")
    if direct is not None:
        return direct
    suffix_pairs: Sequence[tuple[str, Sequence[str]]] = (
        ("_compliant_total", ("_total", "_count")),
        ("_compliant_count", ("_count", "_total")),
        ("_checked_total", ("_total", "_count")),
    )
    for numerator_suffix, denominator_suffixes in suffix_pairs:
        for name, value in raw.items():
            if not name.endswith(numerator_suffix):
                continue
            base = name[: -len(numerator_suffix)]
            numerator = value
            for suffix in denominator_suffixes:
                denominator_key = f"{base}{suffix}"
                denominator = raw.get(denominator_key)
                if denominator in (None, 0.0):
                    continue
                return numerator / denominator
    ratio = _derive_ratio_by_suffixes(
        raw,
        ("_compliant",),
        ("_total", "_count", "_all"),
    )
    if ratio is not None:
        return ratio
    return None


def _derive_average(
    raw: Mapping[str, float], prefixes: Sequence[tuple[str, float]]
) -> float | None:
    for prefix, scale in prefixes:
        sum_key = f"{prefix}_sum"
        count_key = f"{prefix}_count"
        total = raw.get(sum_key)
        count = raw.get(count_key)
        if total is None or count in (None, 0.0):
            continue
        return (total / count) / scale
    return None


def _derive_task_seed_cycle_time_minutes(raw: Mapping[str, float]) -> float | None:
    direct = raw.get("task_seed_cycle_time_minutes")
    if direct is not None:
        return direct
    prefixes: Sequence[tuple[str, float]] = (
        ("task_seed_cycle_time_seconds", 60.0),
        ("docops_task_seed_cycle_time_seconds", 60.0),
        ("task_seed_cycle_time_minutes", 1.0),
    )
    return _derive_average(raw, prefixes)


def _derive_birdseye_refresh_delay_minutes(raw: Mapping[str, float]) -> float | None:
    direct = raw.get("birdseye_refresh_delay_minutes")
    if direct is not None:
        return direct
    prefixes: Sequence[tuple[str, float]] = (
        ("birdseye_refresh_delay_seconds", 60.0),
        ("docops_birdseye_refresh_delay_seconds", 60.0),
        ("birdseye_refresh_delay_minutes", 1.0),
    )
    return _derive_average(raw, prefixes)


def _parse_prometheus(text: str) -> dict[str, float]:
    raw: dict[str, float] = {}
    for line in text.splitlines():
        stripped = line.strip()
        if not stripped or stripped.startswith("#"):
            continue
        parts = stripped.split()
        if len(parts) < 2:
            continue
        name_token = parts[0]
        raw_value = parts[-1]
        metric_name = name_token.split("{", 1)[0]
        value = _coerce_float(raw_value)
        if value is None:
            continue
        if metric_name in raw:
            raw[metric_name] += value
        else:
            raw[metric_name] = value

    metrics: dict[str, float] = {}
    _capture(raw, metrics)

    _capture_review_latency(raw, metrics)

    compliance = _derive_checklist_compliance(raw)
    if compliance is not None and "checklist_compliance_rate" not in metrics:
        metrics["checklist_compliance_rate"] = compliance

    task_seed_cycle_time = _derive_task_seed_cycle_time_minutes(raw)
    if (
        task_seed_cycle_time is not None
        and "task_seed_cycle_time_minutes" not in metrics
    ):
        metrics["task_seed_cycle_time_minutes"] = task_seed_cycle_time

    birdseye_delay = _derive_birdseye_refresh_delay_minutes(raw)
    if (
        birdseye_delay is not None
        and "birdseye_refresh_delay_minutes" not in metrics
    ):
        metrics["birdseye_refresh_delay_minutes"] = birdseye_delay

    for metric_key, (numerator_suffixes, denominator_suffixes, prefixes) in _RATIO_PROMETHEUS_CONFIG.items():
        if metric_key in metrics:
            continue
        derived = _derive_ratio_metric(
            raw,
            metric_key,
            numerator_suffixes=numerator_suffixes,
            denominator_suffixes=denominator_suffixes,
            prefixes=prefixes,
        )
        if derived is not None:
            metrics[metric_key] = derived

    return metrics


def _load_prometheus(metrics_url: str) -> Mapping[str, float]:
    try:
        with urllib.request.urlopen(metrics_url) as response:  # type: ignore[arg-type]
            payload = response.read()
    except OSError as exc:  # urllib.request raises URLError, an OSError subclass
        raise MetricsCollectionError(f"Failed to read metrics from {metrics_url}: {exc}") from exc
    return _parse_prometheus(payload.decode("utf-8"))


def _load_structured_log(path: Path) -> Mapping[str, float]:
    if not path.exists():
        raise MetricsCollectionError(f"Structured log not found: {path}")
    metrics: dict[str, float] = {}
    for line in path.read_text(encoding="utf-8").splitlines():
        if not line.strip():
            continue
        try:
            parsed = json.loads(line)
        except json.JSONDecodeError:
            continue
        if isinstance(parsed, Mapping):
            _capture(parsed, metrics)
            _capture_review_latency(parsed, metrics, overwrite=True)
            _capture_compliance(parsed, metrics, overwrite=True)
            for metric_key, (numerator_keys, denominator_keys) in _RATIO_CAPTURE_CONFIG.items():
                _capture_ratio_metric(parsed, metrics, metric_key, numerator_keys, denominator_keys, overwrite=True)
            nested = parsed.get("metrics")
            if isinstance(nested, Mapping):
                _capture(nested, metrics)
                _capture_review_latency(nested, metrics, overwrite=True)
                _capture_compliance(nested, metrics, overwrite=True)
                for metric_key, (numerator_keys, denominator_keys) in _RATIO_CAPTURE_CONFIG.items():
                    _capture_ratio_metric(nested, metrics, metric_key, numerator_keys, denominator_keys, overwrite=True)
    return metrics


def _merge(sources: Iterable[Mapping[str, float]]) -> dict[str, float]:
    combined: dict[str, float] = {}
    for mapping in sources:
        _capture(mapping, combined)
        if "checklist_compliance_rate" in mapping:
            combined["checklist_compliance_rate"] = mapping["checklist_compliance_rate"]
        if "review_latency" in mapping:
            combined["review_latency"] = mapping["review_latency"]
        if "reopen_rate" in mapping:
            combined["reopen_rate"] = mapping["reopen_rate"]
        if "spec_completeness" in mapping:
            combined["spec_completeness"] = mapping["spec_completeness"]
    missing = [key for key in METRIC_KEYS if key not in combined]
    if missing:
        raise MetricsCollectionError("Missing metrics: " + ", ".join(missing))
    metrics = {key: combined[key] for key in METRIC_KEYS}
    for key in PERCENTAGE_KEYS:
        metrics[key] *= 100.0
    return metrics


def _format_pushgateway_payload(metrics: Mapping[str, float]) -> bytes:
    lines = [f"{key} {format(metrics[key], 'g')}" for key in METRIC_KEYS]
    return ("\n".join(lines) + "\n").encode("utf-8")


def _push_to_gateway(pushgateway_url: str, metrics: Mapping[str, float]) -> None:
    payload = _format_pushgateway_payload(metrics)
    request = urllib.request.Request(pushgateway_url, data=payload, method="PUT")
    request.add_header("Content-Type", "text/plain; version=0.0.4")
    try:
        with urllib.request.urlopen(request) as response:  # type: ignore[arg-type]
            response.read()
    except OSError as exc:
        raise MetricsCollectionError(
            f"Failed to push metrics to PushGateway at {pushgateway_url}: {exc}"
        ) from exc


def collect_metrics(metrics_url: str | None, log_path: Path | None) -> dict[str, float]:
    sources: list[Mapping[str, float]] = []
    if metrics_url:
        sources.append(_load_prometheus(metrics_url))
    if log_path:
        sources.append(_load_structured_log(log_path))
    if not sources:
        raise MetricsCollectionError("At least one of --metrics-url or --log-path is required")
    return _merge(sources)


def main(argv: Sequence[str] | None = None) -> int:
    parser = argparse.ArgumentParser(description="Collect performance metrics for post-processing")
    parser.add_argument("--suite", choices=sorted(SUITES), help="Preset input/output configuration")
    parser.add_argument("--metrics-url", help="Prometheus metrics endpoint URL")
    parser.add_argument(
        "--log-path",
        type=Path,
        help="Path to structured operations log",
    )
    parser.add_argument("--output", type=Path, help="File path to write collected metrics JSON")
    parser.add_argument("--pushgateway-url", help="Prometheus PushGateway endpoint URL")
    args = parser.parse_args(argv)

    suite = SUITES.get(args.suite) if args.suite else None

    metrics_url = args.metrics_url or (suite.metrics_url if suite else None)
    log_path = args.log_path if args.log_path is not None else (
        Path(suite.log_path) if suite and suite.log_path else None
    )
    output_path = args.output or (Path(suite.output) if suite and suite.output else None)

    if not metrics_url and log_path is None:
        parser.error("At least one of --metrics-url or --log-path must be provided")

    try:
        metrics = collect_metrics(metrics_url, log_path)
        if args.pushgateway_url:
            _push_to_gateway(args.pushgateway_url, metrics)
    except MetricsCollectionError as exc:
        print(str(exc), file=sys.stderr)
        return 1
    payload = json.dumps(metrics, ensure_ascii=False)
    sys.stdout.write(payload + "\n")
    if output_path:
        output_path.parent.mkdir(parents=True, exist_ok=True)
        output_path.write_text(payload + "\n", encoding="utf-8")
    return 0


if __name__ == "__main__":
    raise SystemExit(main())<|MERGE_RESOLUTION|>--- conflicted
+++ resolved
@@ -72,36 +72,11 @@
     ("legacy_review_latency_hours", 1.0),
 )
 
-<<<<<<< HEAD
 _REVIEW_LATENCY_AGGREGATE_PREFIXES: tuple[tuple[str, float], ...] = (
     *REVIEW_LATENCY_PREFIXES,
     *WORKFLOW_REVIEW_LATENCY_PREFIXES,
     *_LEGACY_REVIEW_LATENCY_PREFIXES,
 )
-=======
-_RATIO_CAPTURE_CONFIG: Mapping[str, tuple[tuple[str, ...], tuple[str, ...]]] = {
-    "reopen_rate": (("reopened", "reopens", "numerator"), ("total", "resolved", "all", "denominator")),
-    "spec_completeness": (("with_spec", "with_specs", "completed", "numerator"), ("total", "all", "denominator")),
-}
-
-_RATIO_PROMETHEUS_CONFIG: Mapping[str, tuple[tuple[str, ...], tuple[str, ...], tuple[tuple[str, float], ...]]] = {
-    "reopen_rate": (
-        ("_reopened", "_reopen"),
-        ("_total", "_count", "_closed", "_all"),
-        (("workflow_reopen_rate", 1.0), ("docops_reopen_rate", 1.0), ("reopen_rate", 1.0)),
-    ),
-    "spec_completeness": (
-        ("_with_spec", "_with_specs", "_completed"),
-        ("_total", "_count", "_all"),
-        (
-            ("workflow_spec_completeness_ratio", 1.0),
-            ("workflow_spec_completeness", 1.0),
-            ("spec_completeness_ratio", 1.0),
-            ("spec_completeness", 1.0),
-        ),
-    ),
-}
->>>>>>> efdcb26c
 
 
 @dataclass(frozen=True)
