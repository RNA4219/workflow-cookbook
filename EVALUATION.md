---
intent_id: INT-001
owner: your-handle
status: active   # draft|active|deprecated
last_reviewed_at: 2025-10-14
next_review_due: 2025-11-14
---

# Evaluation

## Acceptance Criteria

- 必須要件（フォーマット・件数・整合性など）
<<<<<<< HEAD
- PR本文に Priority Score（値と根拠）が記録されていること。
- governance/policy.yaml の forbidden_paths を変更しないこと。
=======
- インシデント発生時は docs/IN-YYYYMMDD-XXX.md を作成し、該当PRおよびRUNBOOKから相互リンクする
>>>>>>> b06bb354

## KPIs

- 例）処理時間、成功率、エラー率、再実行回数

## Test Outline

- 単体: 入力→出力の例テーブル
- 結合: 代表シナリオ
- 回帰: 重要パス再確認<|MERGE_RESOLUTION|>--- conflicted
+++ resolved
@@ -11,12 +11,9 @@
 ## Acceptance Criteria
 
 - 必須要件（フォーマット・件数・整合性など）
-<<<<<<< HEAD
 - PR本文に Priority Score（値と根拠）が記録されていること。
 - governance/policy.yaml の forbidden_paths を変更しないこと。
-=======
 - インシデント発生時は docs/IN-YYYYMMDD-XXX.md を作成し、該当PRおよびRUNBOOKから相互リンクする
->>>>>>> b06bb354
 
 ## KPIs
 
